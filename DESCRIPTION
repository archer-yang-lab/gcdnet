--- conflicted
+++ resolved
@@ -1,13 +1,4 @@
 Package: gcdnet
-<<<<<<< HEAD
-Title:  LASSO and Elastic Net (Adaptive) Penalized Least Squares, Logistic Regression, HHSVM, Squared Hinge SVM and Expectile Regression using a Fast GCD Algorithm
-Version: 1.0.5
-Date: 2017-11-19
-Author: Yi Yang <yi.yang6@mcgill.ca>, Hui Zou <hzou@stat.umn.edu>
-Maintainer: Yi Yang <yi.yang6@mcgill.ca>
-Depends: Matrix, methods
-Description: A generalized coordinate descent (GCD) algorithm for computing the solution path of the hybrid Huberized support vector machine (HHSVM) and its generalization, including the LASSO and elastic net (adaptive) penalized least squares, logistic regression, HHSVM, squared hinge loss SVM and expectile regression.
-=======
 Title: The (adaptive) LASSO and elastic net penalized least squares, logistic
     regression, hybrid Huberized support vector machines (HHSVM), squared hinge
     loss support vector machines (SQSVM) and expectile regression using a
@@ -19,21 +10,14 @@
 Depends:
     Matrix
 Description: This package implements a generalized coordinate descent (GCD)
-    algorithm for computing the solution path of the hybrid Huberized support 
+    algorithm for computing the solution path of the hybrid Huberized support
     vector machine (HHSVM) and its generalization, including the LASSO and
     elastic net (adaptive) penalized least squares, logistic regression,
     HHSVM, squared hinge loss SVM and expectile regression.
->>>>>>> 9cdefb30
 License: GPL-2
 Encoding: UTF-8
 URL: https://github.com/emeryyi/gcdnet
-<<<<<<< HEAD
-Packaged: 2017-11-19 06:53:12 UTC; yiyang
-Repository: CRAN
-Date/Publication: 2017-11-19 08:00:50
-=======
 Repository: CRAN
 Date/Publication: 2011-10-14 08:00:50
 RoxygenNote: 7.2.0
-Suggests: testthat
->>>>>>> 9cdefb30
+Suggests: testthat